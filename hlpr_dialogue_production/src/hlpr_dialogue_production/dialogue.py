--- conflicted
+++ resolved
@@ -37,10 +37,6 @@
 import actionlib
 import contextlib
 from sound_play.libsoundplay import SoundClient
-<<<<<<< HEAD
-from cordial_tts.cordial_tts import CoRDialTTS
-=======
->>>>>>> 6b73997d
 from AWS_text2speech import TextToSpeech
 
 class Synchronizer():
@@ -244,12 +240,8 @@
         smach.State.__init__(self,outcomes=["done"],
                              input_keys=["marked_text"],
                              output_keys=["text","ordered_behaviors","wav_file"])
-<<<<<<< HEAD
-        #self._tts = CoRDialTTS(voice)
-	self._tts = TextToSpeech(voice)
-=======
+
         self._tts = TextToSpeech(voice)
->>>>>>> 6b73997d
 
     def execute(self,userdata):
         text, behaviors = self._tts.extract_behaviors(userdata.marked_text)
@@ -307,14 +299,10 @@
         smach.State.__init__(self,outcomes=["done"],
                              input_keys=["key_or_marked_text"],
                              output_keys=["text","ordered_behaviors","wav_file"])
-<<<<<<< HEAD
-        #self._tts = CoRDialTTS(voice)
-        self._tts = TextToSpeech(voice)
-	self._phrases = phrases
-=======
+
         self._tts = TextToSpeech(voice)
         self._phrases = phrases
->>>>>>> 6b73997d
+
 
     def execute(self,userdata):
         if userdata.key_or_marked_text in self._phrases:
@@ -585,12 +573,9 @@
                              input_keys=["text","wav_file"])
         self._tts = use_tts
         if use_tts:
-<<<<<<< HEAD
-            #self._talker = CoRDialTTS(voice)
-	    self._talker = TextToSpeech(voice)
-=======
+
             self._talker = TextToSpeech(voice)
->>>>>>> 6b73997d
+
         self._sound_client = SoundClient()
         self._sync = synchronizer
  
